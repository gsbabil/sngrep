/**************************************************************************
 **
 ** sngrep - SIP Messages flow viewer
 **
 ** Copyright (C) 2013-2016 Ivan Alonso (Kaian)
 ** Copyright (C) 2013-2016 Irontec SL. All rights reserved.
 ** Copyright (C) 2012 Homer Project (http://www.sipcapture.org)
 **
 ** This program is free software: you can redistribute it and/or modify
 ** it under the terms of the GNU General Public License as published by
 ** the Free Software Foundation, either version 3 of the License, or
 ** (at your option) any later version.
 **
 ** This program is distributed in the hope that it will be useful,
 ** but WITHOUT ANY WARRANTY; without even the implied warranty of
 ** MERCHANTABILITY or FITNESS FOR A PARTICULAR PURPOSE.  See the
 ** GNU General Public License for more details.
 **
 ** You should have received a copy of the GNU General Public License
 ** along with this program.  If not, see <http://www.gnu.org/licenses/>.
 **
 ****************************************************************************/
/**
 * @file capture.c
 *
 * @author Ivan Alonso [aka Kaian] <kaian@irontec.com>
 * @author Alexandr Dubovikov <alexandr.dubovikov@gmail.com>
 *
 * @brief Functions to manage eep protocol
 *
 * This file contains declaration of structure and functions to send and
 * receive packet information through HEP-EEP (Extensible Encapsulation Protocol)
 *
 * Additional information about HEP-EEP protocol can be found in sipcature
 * repositories at https://github.com/sipcapture/HEP
 *
 * @note Most of this code has been taken from hep-c and sipgrep (originally
 * written by Alexandr Dubovikov). Modifications of sources to work with
 * sngrep packet structures has been made by Ivan Alonso (Kaian)
 *
 */
#include "config.h"
#include <sys/socket.h>
#include <errno.h>
#include <fcntl.h>
#include <netdb.h>
#include <unistd.h>
#include <pcap.h>
#include "capture_eep.h"
#include "util.h"
#include "setting.h"

capture_eep_config_t eep_cfg = { 0 };

void *
accept_eep_client(void *data);

int
capture_eep_init()
{
    struct addrinfo *ai, hints[1] = { { 0 } };

    // Setting for EEP client
    if (setting_enabled(SETTING_EEP_SEND)) {
        // Fill configuration structure
        eep_cfg.capt_version = setting_get_intvalue(SETTING_EEP_SEND_VER);
        eep_cfg.capt_host = setting_get_value(SETTING_EEP_SEND_ADDR);
        eep_cfg.capt_port = setting_get_value(SETTING_EEP_SEND_PORT);
        eep_cfg.capt_password = setting_get_value(SETTING_EEP_SEND_PASS);
        eep_cfg.capt_id = 2002;

        hints->ai_flags = AI_NUMERICSERV;
        hints->ai_family = AF_UNSPEC;
        hints->ai_socktype = SOCK_DGRAM;
        hints->ai_protocol = IPPROTO_UDP;

        if (getaddrinfo(eep_cfg.capt_host, eep_cfg.capt_port, hints, &ai)) {
            fprintf(stderr, "EEP client: failed getaddrinfo() for %s:%s\n",
                    eep_cfg.capt_host, eep_cfg.capt_port);
            return 1;
        }

        eep_cfg.client_sock = socket(ai->ai_family, ai->ai_socktype, ai->ai_protocol);
        if (eep_cfg.client_sock < 0) {
            fprintf(stderr, "Sender socket creation failed: %s\n", strerror(errno));
            return 1;
        }

        if (connect(eep_cfg.client_sock, ai->ai_addr, (socklen_t) (ai->ai_addrlen)) == -1) {
            if (errno != EINPROGRESS) {
                fprintf(stderr, "Sender socket creation failed: %s\n", strerror(errno));
                return 1;
            }
        }
    }

    if (setting_enabled(SETTING_EEP_LISTEN)) {
        // Fill configuration structure
        eep_cfg.capt_srv_version = setting_get_intvalue(SETTING_EEP_LISTEN_VER);
        eep_cfg.capt_srv_host = setting_get_value(SETTING_EEP_LISTEN_ADDR);
        eep_cfg.capt_srv_port = setting_get_value(SETTING_EEP_LISTEN_PORT);
        eep_cfg.capt_srv_password = setting_get_value(SETTING_EEP_LISTEN_PASS);

        hints->ai_flags = AI_NUMERICSERV;
        hints->ai_family = AF_UNSPEC;
        hints->ai_socktype = SOCK_DGRAM;
        hints->ai_protocol = IPPROTO_UDP;

        if (getaddrinfo(eep_cfg.capt_srv_host, eep_cfg.capt_srv_port, hints, &ai)) {
            fprintf(stderr, "EEP server: failed getaddrinfo() for %s:%s\n",
                    eep_cfg.capt_srv_host, eep_cfg.capt_srv_port);
            return 1;
        }

        // Create a socket for a new TCP IPv4 connection
        eep_cfg.server_sock = socket(AF_INET, SOCK_DGRAM, 0);
        if (eep_cfg.client_sock < 0) {
            fprintf(stderr, "Error creating server socket: %s\n", strerror(errno));
            return 1;
        }

        // Bind that socket to the requested address and port
        if (bind(eep_cfg.server_sock, ai->ai_addr, ai->ai_addrlen) == -1) {
            fprintf(stderr, "Error binding address: %s\n", strerror(errno));
            return 1;
        }

        // Create a new thread for accepting client connections
        if (pthread_create(&eep_cfg.server_thread, NULL, accept_eep_client, NULL) != 0) {
            fprintf(stderr, "Error creating accept thread: %s\n", strerror(errno));
            return 1;
        }

    }

    // Settings for EEP server
    return 0;
}


void *
accept_eep_client(void *data)
{
    packet_t *pkt;

    // Begin accepting connections
    while (eep_cfg.server_sock > 0) {
        if ((pkt = capture_eep_receive())) {
            // Avoid parsing from multiples sources.
            // Avoid parsing while screen in being redrawn
            capture_lock();
            if (capture_packet_parse(pkt) != 0) {
                packet_destroy(pkt);
            }
            capture_unlock();
        }
    }

    // Leave the thread gracefully
    pthread_exit(NULL);
    return 0;
}

void
capture_eep_deinit()
{
    if (eep_cfg.client_sock)
        close(eep_cfg.client_sock);

    if (eep_cfg.server_sock) {
        close(eep_cfg.server_sock);
        eep_cfg.server_sock = -1;
        //pthread_join(&eep_cfg.server_thread, &ret);
    }
}

int
capture_eep_send(packet_t *pkt)
{
    // Dont send RTP packets
    if (pkt->type == PACKET_RTP)
        return 1;

    // Check we have a connection established
    if (!eep_cfg.client_sock)
        return 1;

    switch (eep_cfg.capt_version) {
        case 2:
            return capture_eep_send_v2(pkt);
        case 3:
            return capture_eep_send_v3(pkt);
    }
    return 1;
}

int
capture_eep_send_v2(packet_t *pkt)
{
    void* buffer;
    uint32_t buflen = 0, tlen = 0;
    struct hep_hdr hdr;
    struct hep_timehdr hep_time;
    struct hep_iphdr hep_ipheader;
#ifdef USE_IPV6
    struct hep_ip6hdr hep_ip6header;
#endif
    unsigned char *data = packet_payload(pkt);
    uint32_t len = packet_payloadlen(pkt);
    frame_t *frame = vector_first(pkt->frames);

    /* Version && proto */
    hdr.hp_v = 2;
    hdr.hp_f = pkt->ip_version == 4 ? AF_INET : AF_INET6;
    hdr.hp_p = pkt->proto;
    hdr.hp_sport = htons(pkt->src.port);
    hdr.hp_dport = htons(pkt->dst.port);

    /* Timestamp */
    hep_time.tv_sec = frame->header->ts.tv_sec;
    hep_time.tv_usec = frame->header->ts.tv_usec;
    hep_time.captid = eep_cfg.capt_id;

    /* Calculate initial HEP packet size */
    tlen = sizeof(struct hep_hdr) + sizeof(struct hep_timehdr);

    /* IPv4 */
    if (pkt->ip_version == 4) {
        inet_pton(AF_INET, pkt->src.ip, &hep_ipheader.hp_src);
        inet_pton(AF_INET, pkt->dst.ip, &hep_ipheader.hp_dst);
        tlen += sizeof(struct hep_iphdr);
        hdr.hp_l += sizeof(struct hep_iphdr);
    }

#ifdef USE_IPV6
    /* IPv6 */
    else if(pkt->ip_version == 6) {
        inet_pton(AF_INET6, pkt->src.ip, &hep_ip6header.hp6_src);
        inet_pton(AF_INET6, pkt->dst.ip, &hep_ip6header.hp6_dst);
        tlen += sizeof(struct hep_ip6hdr);
        hdr.hp_l += sizeof(struct hep_ip6hdr);
    }
#endif

    // Add payload size to the final size of HEP packet
    tlen += len;
    hdr.hp_l = htons(tlen);

    // Allocate memory for HEPv2 packet
    if (!(buffer = sng_malloc(tlen)))
        return 1;

    // Copy basic headers
    buflen = 0;
    memcpy((void*) buffer + buflen, &hdr, sizeof(struct hep_hdr));
    buflen += sizeof(struct hep_hdr);

    // Copy IP header
    if (pkt->ip_version == 4) {
        memcpy((void*) buffer + buflen, &hep_ipheader, sizeof(struct hep_iphdr));
        buflen += sizeof(struct hep_iphdr);
    }
#ifdef USE_IPV6
    else if(pkt->ip_version == 6) {
        memcpy((void*) buffer + buflen, &hep_ip6header, sizeof(struct hep_ip6hdr));
        buflen += sizeof(struct hep_ip6hdr);
    }
#endif

    // Copy TImestamp header
    memcpy((void*) buffer + buflen, &hep_time, sizeof(struct hep_timehdr));
    buflen += sizeof(struct hep_timehdr);

    // Now copy payload itself
    memcpy((void*) buffer + buflen, data, len);
    buflen += len;

    if (send(eep_cfg.client_sock, buffer, buflen, 0) == -1) {
        return 1;
    }

    /* FREE */
    sng_free(buffer);

    return 1;
}

int
capture_eep_send_v3(packet_t *pkt)
{
    struct hep_generic *hg = NULL;
    void* buffer;
    uint32_t buflen = 0, iplen = 0, tlen = 0;
    hep_chunk_ip4_t src_ip4, dst_ip4;
#ifdef USE_IPV6
    hep_chunk_ip6_t src_ip6, dst_ip6;
#endif
    hep_chunk_t payload_chunk;
    hep_chunk_t authkey_chunk;
    frame_t *frame = vector_first(pkt->frames);
    unsigned char *data = packet_payload(pkt);
    uint32_t len = packet_payloadlen(pkt);

    hg = sng_malloc(sizeof(struct hep_generic));

    /* header set "HEP3" */
    memcpy(hg->header.id, "\x48\x45\x50\x33", 4);

    /* IP proto */
    hg->ip_family.chunk.vendor_id = htons(0x0000);
    hg->ip_family.chunk.type_id = htons(0x0001);
    hg->ip_family.data = pkt->ip_version == 4 ? AF_INET : AF_INET6;
    hg->ip_family.chunk.length = htons(sizeof(hg->ip_family));

    /* Proto ID */
    hg->ip_proto.chunk.vendor_id = htons(0x0000);
    hg->ip_proto.chunk.type_id = htons(0x0002);
    hg->ip_proto.data = pkt->proto;
    hg->ip_proto.chunk.length = htons(sizeof(hg->ip_proto));

    /* IPv4 */
    if (pkt->ip_version == 4) {
        /* SRC IP */
        src_ip4.chunk.vendor_id = htons(0x0000);
        src_ip4.chunk.type_id = htons(0x0003);
        inet_pton(AF_INET, pkt->src.ip, &src_ip4.data);
        src_ip4.chunk.length = htons(sizeof(src_ip4));

        /* DST IP */
        dst_ip4.chunk.vendor_id = htons(0x0000);
        dst_ip4.chunk.type_id = htons(0x0004);
        inet_pton(AF_INET, pkt->dst.ip, &dst_ip4.data);
        dst_ip4.chunk.length = htons(sizeof(dst_ip4));

        iplen = sizeof(dst_ip4) + sizeof(src_ip4);
    }

#ifdef USE_IPV6
    /* IPv6 */
    else if(pkt->ip_version == 6) {
        /* SRC IPv6 */
        src_ip6.chunk.vendor_id = htons(0x0000);
        src_ip6.chunk.type_id = htons(0x0005);
<<<<<<< HEAD
        inet_pton(AF_INET6, pkt->src.ip, &src_ip6.data);
        src_ip6.chunk.length = htonl(sizeof(src_ip6));
=======
        inet_pton(AF_INET6, pkt->ip_src, &src_ip6.data);
        src_ip6.chunk.length = htons(sizeof(src_ip6));
>>>>>>> b1f3f722

        /* DST IPv6 */
        dst_ip6.chunk.vendor_id = htons(0x0000);
        dst_ip6.chunk.type_id = htons(0x0006);
<<<<<<< HEAD
        inet_pton(AF_INET6, pkt->dst.ip, &dst_ip6.data);
        dst_ip6.chunk.length = htonl(sizeof(dst_ip6));
=======
        inet_pton(AF_INET6, pkt->ip_dst, &dst_ip6.data);
        dst_ip6.chunk.length = htons(sizeof(dst_ip6));
>>>>>>> b1f3f722

        iplen = sizeof(dst_ip6) + sizeof(src_ip6);
    }
#endif

    /* SRC PORT */
    hg->src_port.chunk.vendor_id = htons(0x0000);
    hg->src_port.chunk.type_id = htons(0x0007);
    hg->src_port.data = htons(pkt->src.port);
    hg->src_port.chunk.length = htons(sizeof(hg->src_port));

    /* DST PORT */
    hg->dst_port.chunk.vendor_id = htons(0x0000);
    hg->dst_port.chunk.type_id = htons(0x0008);
    hg->dst_port.data = htons(pkt->dst.port);
    hg->dst_port.chunk.length = htons(sizeof(hg->dst_port));

    /* TIMESTAMP SEC */
    hg->time_sec.chunk.vendor_id = htons(0x0000);
    hg->time_sec.chunk.type_id = htons(0x0009);
    hg->time_sec.data = htonl(frame->header->ts.tv_sec);
    hg->time_sec.chunk.length = htons(sizeof(hg->time_sec));

    /* TIMESTAMP USEC */
    hg->time_usec.chunk.vendor_id = htons(0x0000);
    hg->time_usec.chunk.type_id = htons(0x000a);
    hg->time_usec.data = htonl(frame->header->ts.tv_usec);
    hg->time_usec.chunk.length = htons(sizeof(hg->time_usec));

    /* Protocol TYPE */
    hg->proto_t.chunk.vendor_id = htons(0x0000);
    hg->proto_t.chunk.type_id = htons(0x000b);
    hg->proto_t.data = 1;
    hg->proto_t.chunk.length = htons(sizeof(hg->proto_t));

    /* Capture ID */
    hg->capt_id.chunk.vendor_id = htons(0x0000);
    hg->capt_id.chunk.type_id = htons(0x000c);
    hg->capt_id.data = htons(eep_cfg.capt_id);
    hg->capt_id.chunk.length = htons(sizeof(hg->capt_id));

    /* Payload */
    payload_chunk.vendor_id = htons(0x0000);
    payload_chunk.type_id = htons(0x000f);
    payload_chunk.length = htons(sizeof(payload_chunk) + len);

    tlen = sizeof(struct hep_generic) + len + iplen + sizeof(hep_chunk_t);

    /* auth key */
    if (eep_cfg.capt_password != NULL) {

        tlen += sizeof(hep_chunk_t);
        /* Auth key */
        authkey_chunk.vendor_id = htons(0x0000);
        authkey_chunk.type_id = htons(0x000e);
        authkey_chunk.length = htons(sizeof(authkey_chunk) + strlen(eep_cfg.capt_password));
        tlen += strlen(eep_cfg.capt_password);
    }

    /* total */
    hg->header.length = htons(tlen);

    if (!(buffer = sng_malloc(tlen))) {
        sng_free(hg);
        return 1;
    }
    memcpy((void*) buffer, hg, sizeof(struct hep_generic));
    buflen = sizeof(struct hep_generic);

    /* IPv4 */
    if (pkt->ip_version == 4) {
        /* SRC IP */
        memcpy((void*) buffer + buflen, &src_ip4, sizeof(struct hep_chunk_ip4));
        buflen += sizeof(struct hep_chunk_ip4);

        memcpy((void*) buffer + buflen, &dst_ip4, sizeof(struct hep_chunk_ip4));
        buflen += sizeof(struct hep_chunk_ip4);
    }

#ifdef USE_IPV6
    /* IPv6 */
    else if(pkt->ip_version == 6) {
        /* SRC IPv6 */
        memcpy((void*) buffer+buflen, &src_ip4, sizeof(struct hep_chunk_ip6));
        buflen += sizeof(struct hep_chunk_ip6);

        memcpy((void*) buffer+buflen, &dst_ip6, sizeof(struct hep_chunk_ip6));
        buflen += sizeof(struct hep_chunk_ip6);
    }
#endif

    /* AUTH KEY CHUNK */
    if (eep_cfg.capt_password != NULL) {

        memcpy((void*) buffer + buflen, &authkey_chunk, sizeof(struct hep_chunk));
        buflen += sizeof(struct hep_chunk);

        /* Now copying payload self */
        memcpy((void*) buffer + buflen, eep_cfg.capt_password, strlen(eep_cfg.capt_password));
        buflen += strlen(eep_cfg.capt_password);
    }

    /* PAYLOAD CHUNK */
    memcpy((void*) buffer + buflen, &payload_chunk, sizeof(struct hep_chunk));
    buflen += sizeof(struct hep_chunk);

    /* Now copying payload itself */
    memcpy((void*) buffer + buflen, data, len);
    buflen += len;

    if (send(eep_cfg.client_sock, buffer, buflen, 0) == -1) {
        return 1;
    }

    /* FREE */
    sng_free(buffer);
    sng_free(hg);
    return 0;
}

packet_t *
capture_eep_receive()
{
    switch (eep_cfg.capt_srv_version) {
        case 2:
            return capture_eep_receive_v2();
        case 3:
            return capture_eep_receive_v3();
    }
    return NULL;
}

packet_t *
capture_eep_receive_v2()
{
    uint8_t family, proto;
    unsigned char *payload = 0;
    uint32_t pos;
    char buffer[MAX_CAPTURE_LEN] ;
    //! Source Address
    address_t src;
    //! Destination address
    address_t dst;
    //! Packet header
    struct pcap_pkthdr header;
    //! New created packet pointer
    packet_t *pkt;
    //! EEP client data
    struct sockaddr eep_client;
    socklen_t eep_client_len;
    struct hep_hdr hdr;
    struct hep_timehdr hep_time;
    struct hep_iphdr hep_ipheader;
#ifdef USE_IPV6
    struct hep_ip6hdr hep_ip6header;
#endif

    // Initialize buffer
    memset(buffer, 0, MAX_CAPTURE_LEN);

    /* Receive EEP generic header */
    if (recvfrom(eep_cfg.server_sock, buffer, MAX_CAPTURE_LEN, 0, &eep_client, &eep_client_len) == -1)
        return NULL;

    /* Copy initial bytes to HEPv2 header */
    memcpy(&hdr, buffer, sizeof(struct hep_hdr));

    // Check HEP version
    if (hdr.hp_v != 2)
        return NULL;

    /* IP proto */
    family = hdr.hp_f;
    /* Proto ID */
    proto = hdr.hp_p;

    pos = sizeof(struct hep_hdr);

    /* IPv4 */
    if (family == AF_INET) {
        memcpy(&hep_ipheader, (void*) buffer + pos, sizeof(struct hep_iphdr));
        inet_ntop(AF_INET, &hep_ipheader.hp_src, src.ip, sizeof(src.ip));
        inet_ntop(AF_INET, &hep_ipheader.hp_dst, dst.ip, sizeof(dst.ip));
        pos += sizeof(struct hep_iphdr);
    }
#ifdef USE_IPV6
    /* IPv6 */
    else if(family == AF_INET6) {
        memcpy(&hep_ip6header, (void*) buffer + pos, sizeof(struct hep_ip6hdr));
        inet_ntop(AF_INET6, &hep_ip6header.hp6_src, src.ip, sizeof(src.ip));
        inet_ntop(AF_INET6, &hep_ip6header.hp6_dst, dst.ip, sizeof(dst.ip));
        pos += sizeof(struct hep_ip6hdr);
    }
#endif

    /* PORTS */
    src.port = ntohs(hdr.hp_sport);
    dst.port = ntohs(hdr.hp_dport);

    /* TIMESTAMP*/
    memcpy(&hep_time, (void*) buffer + pos, sizeof(struct hep_timehdr));
    pos += sizeof(struct hep_timehdr);
    header.ts.tv_sec = hep_time.tv_sec;
    header.ts.tv_usec = hep_time.tv_usec;

    /* Protocol TYPE */
    /* Capture ID */

    // Calculate payload size (Total size - headers size)
    header.caplen = header.len = ntohs(hdr.hp_l) - pos;

    // Copy packet payload
    payload = sng_malloc(header.caplen + 1);
    memcpy(payload, (void*) buffer + pos, header.caplen);

    // Create a new packet
    pkt = packet_create((family == AF_INET) ? 4 : 6, proto, src, dst, 0);
    packet_add_frame(pkt, &header, payload);
    packet_set_transport_data(pkt, src.port, dst.port);
    packet_set_type(pkt, PACKET_SIP_UDP);
    packet_set_payload(pkt, payload, header.caplen);

    /* FREE */
    sng_free(payload);
    return pkt;

}

packet_t *
capture_eep_receive_v3()
{

    struct hep_generic hg;
    hep_chunk_ip4_t src_ip4, dst_ip4;
#ifdef USE_IPV6
    hep_chunk_ip6_t src_ip6, dst_ip6;
#endif
    hep_chunk_t payload_chunk;
    hep_chunk_t authkey_chunk;
    uint8_t family, proto;
    char password[100];
    int password_len;
    unsigned char *payload = 0;
    uint32_t len, pos;
    char buffer[MAX_CAPTURE_LEN] ;
    //! Source and Destination Address
    address_t src, dst;
    //! EEP client data
    struct sockaddr eep_client;
    socklen_t eep_client_len;
    //! Packet header
    struct pcap_pkthdr header;
    //! New created packet pointer
    packet_t *pkt;

    /* Receive EEP generic header */
    if (recvfrom(eep_cfg.server_sock, buffer, MAX_CAPTURE_LEN, 0, &eep_client, &eep_client_len) == -1)
        return NULL;

    /* Copy initial bytes to EEP Generic header */
    memcpy(&hg, buffer, sizeof(struct hep_generic));

    /* header check */
    if (memcmp(hg.header.id, "\x48\x45\x50\x33", 4) != 0)
        return NULL;

    /* IP proto */
    family = hg.ip_family.data;
    /* Proto ID */
    proto = hg.ip_proto.data;

    len = ntohs(hg.header.length) - sizeof(struct hep_generic);
    pos = sizeof(struct hep_generic);

    /* IPv4 */
    if (family == AF_INET) {
        /* SRC IP */
        memcpy(&src_ip4, (void*) buffer + pos, sizeof(struct hep_chunk_ip4));
        inet_ntop(AF_INET, &src_ip4.data, src.ip, sizeof(src.ip));
        pos += sizeof(struct hep_chunk_ip4);

        /* DST IP */
        memcpy(&dst_ip4, (void*) buffer + pos, sizeof(struct hep_chunk_ip4));
        inet_ntop(AF_INET, &dst_ip4.data, dst.ip, sizeof(src.ip));
        pos += sizeof(struct hep_chunk_ip4);
    }
#ifdef USE_IPV6
    /* IPv6 */
    else if(family == AF_INET6) {
        /* SRC IPv6 */
        memcpy(&src_ip6, (void*) buffer + pos, sizeof(struct hep_chunk_ip6));
        inet_ntop(AF_INET6, &src_ip6.data, src.ip, sizeof(src.ip));
        pos += sizeof(struct hep_chunk_ip6);

        /* DST IP */
        memcpy(&src_ip6, (void*) buffer + pos, sizeof(struct hep_chunk_ip6));
        inet_ntop(AF_INET6, &dst_ip6.data, dst.ip, sizeof(dst.ip));
        pos += sizeof(struct hep_chunk_ip6);
    }
#endif

    /* SRC PORT */
    src.port = ntohs(hg.src_port.data);
    /* DST PORT */
    dst.port = ntohs(hg.dst_port.data);
    /* TIMESTAMP*/
    header.ts.tv_sec = ntohl(hg.time_sec.data);
    header.ts.tv_usec = ntohl(hg.time_usec.data);
    /* Protocol TYPE */
    /* Capture ID */

    /* auth key */
    if (eep_cfg.capt_srv_password != NULL) {
        memcpy(&authkey_chunk, (void*) buffer + pos, sizeof(authkey_chunk));
        pos += sizeof(authkey_chunk);

        password_len = ntohs(authkey_chunk.length) - sizeof(authkey_chunk);
        memcpy(password, (void*) buffer + pos, password_len);
        pos += password_len;

        // Validate the password
        if (strncmp(password, eep_cfg.capt_srv_password, password_len) != 0)
            return NULL;
    }

    /* Payload */
    memcpy(&payload_chunk, (void*) buffer + pos, sizeof(payload_chunk));
    pos += sizeof(payload_chunk);

    // Calculate payload size
    header.caplen = header.len = ntohs(payload_chunk.length) - sizeof(payload_chunk);

    // Receive packet payload
    payload = sng_malloc(header.caplen);
    memcpy(payload, (void*) buffer + pos, header.caplen);

    // Create a new packet
    pkt = packet_create((family == AF_INET)?4:6, proto, src, dst, 0);
    packet_add_frame(pkt, &header, payload);
    packet_set_type(pkt, PACKET_SIP_UDP);
    packet_set_payload(pkt, payload, header.caplen);

    /* FREE */
    sng_free(payload);
    return pkt;
}

int
capture_eep_set_server_url(const char *url)
{
    char urlstr[256];
    char address[256], port[256];

    memset(urlstr, 0, sizeof(urlstr));
    memset(address, 0, sizeof(address));
    memset(port, 0, sizeof(port));

    strncpy(urlstr, url, strlen(url));
    if (sscanf(urlstr, "%*[^:]:%[^:]:%s", address, port) == 2) {
        setting_set_value(SETTING_EEP_LISTEN, SETTING_ON);
        setting_set_value(SETTING_EEP_LISTEN_ADDR, address);
        setting_set_value(SETTING_EEP_LISTEN_PORT, port);
        return 0;
    }
    return 1;
}

int
capture_eep_set_client_url(const char *url)
{
    char urlstr[256];
    char address[256], port[256];

    memset(urlstr, 0, sizeof(urlstr));
    memset(address, 0, sizeof(address));
    memset(port, 0, sizeof(port));

    strncpy(urlstr, url, strlen(url));
    if (sscanf(urlstr, "%*[^:]:%[^:]:%s", address, port) == 2) {
        setting_set_value(SETTING_EEP_SEND, SETTING_ON);
        setting_set_value(SETTING_EEP_SEND_ADDR, address);
        setting_set_value(SETTING_EEP_SEND_PORT, port);
        return 0;
    }
    return 1;
}<|MERGE_RESOLUTION|>--- conflicted
+++ resolved
@@ -341,24 +341,14 @@
         /* SRC IPv6 */
         src_ip6.chunk.vendor_id = htons(0x0000);
         src_ip6.chunk.type_id = htons(0x0005);
-<<<<<<< HEAD
         inet_pton(AF_INET6, pkt->src.ip, &src_ip6.data);
-        src_ip6.chunk.length = htonl(sizeof(src_ip6));
-=======
-        inet_pton(AF_INET6, pkt->ip_src, &src_ip6.data);
         src_ip6.chunk.length = htons(sizeof(src_ip6));
->>>>>>> b1f3f722
 
         /* DST IPv6 */
         dst_ip6.chunk.vendor_id = htons(0x0000);
         dst_ip6.chunk.type_id = htons(0x0006);
-<<<<<<< HEAD
         inet_pton(AF_INET6, pkt->dst.ip, &dst_ip6.data);
-        dst_ip6.chunk.length = htonl(sizeof(dst_ip6));
-=======
-        inet_pton(AF_INET6, pkt->ip_dst, &dst_ip6.data);
         dst_ip6.chunk.length = htons(sizeof(dst_ip6));
->>>>>>> b1f3f722
 
         iplen = sizeof(dst_ip6) + sizeof(src_ip6);
     }
