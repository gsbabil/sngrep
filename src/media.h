--- conflicted
+++ resolved
@@ -52,14 +52,8 @@
 
 struct sdp_media {
     //! SDP Addresses information
-<<<<<<< HEAD
     address_t address;
-    char type[10];
-=======
-    char address[ADDRESSLEN];
-    uint16_t port;
     char type[MEDIATYPELEN];
->>>>>>> eb2bfd2b
     uint32_t fmtcode;
     //! List of described formats in this media
     vector_t *formats;
