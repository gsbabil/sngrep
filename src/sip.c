/**************************************************************************
 **
 ** sngrep - SIP Messages flow viewer
 **
 ** Copyright (C) 2013-2016 Ivan Alonso (Kaian)
 ** Copyright (C) 2013-2016 Irontec SL. All rights reserved.
 **
 ** This program is free software: you can redistribute it and/or modify
 ** it under the terms of the GNU General Public License as published by
 ** the Free Software Foundation, either version 3 of the License, or
 ** (at your option) any later version.
 **
 ** This program is distributed in the hope that it will be useful,
 ** but WITHOUT ANY WARRANTY; without even the implied warranty of
 ** MERCHANTABILITY or FITNESS FOR A PARTICULAR PURPOSE.  See the
 ** GNU General Public License for more details.
 **
 ** You should have received a copy of the GNU General Public License
 ** along with this program.  If not, see <http://www.gnu.org/licenses/>.
 **
 ****************************************************************************/
/**
 * @file sip.c
 * @author Ivan Alonso [aka Kaian] <kaian@irontec.com>
 *
 * @brief Source of functions defined in sip.h
 */
#include "config.h"
#include <stdlib.h>
#include <string.h>
#include <stdio.h>
#include <time.h>
#include <pthread.h>
#include <search.h>
#include <stdarg.h>
#include "sip.h"
#include "option.h"
#include "setting.h"
#include "filter.h"

/**
 * @brief Linked list of parsed calls
 *
 * All parsed calls will be added to this list, only accesible from
 * this awesome structure, so, keep it thread-safe.
 */
sip_call_list_t calls =
{ 0 };

/* @brief list of methods and responses */
sip_code_t sip_codes[] = {
    { SIP_METHOD_REGISTER,  "REGISTER" },
    { SIP_METHOD_INVITE,    "INVITE" },
    { SIP_METHOD_SUBSCRIBE, "SUBSCRIBE" },
    { SIP_METHOD_NOTIFY,    "NOTIFY" },
    { SIP_METHOD_OPTIONS,   "OPTIONS" },
    { SIP_METHOD_PUBLISH,   "PUBLISH" },
    { SIP_METHOD_MESSAGE,   "MESSAGE" },
    { SIP_METHOD_CANCEL,    "CANCEL" },
    { SIP_METHOD_BYE,       "BYE" },
    { SIP_METHOD_ACK,       "ACK" },
    { SIP_METHOD_PRACK,     "PRACK" },
    { SIP_METHOD_INFO,      "INFO" },
    { SIP_METHOD_REFER,     "REFER" },
    { SIP_METHOD_UPDATE,    "UPDATE" },
    { 100, "100 Trying" },
    { 180, "180 Ringing" },
    { 181, "181 Call is Being Forwarded" },
    { 182, "182 Queued" },
    { 183, "183 Session Progress" },
    { 199, "199 Early Dialog Terminated" },
    { 200, "200 OK" },
    { 202, "202 Accepted" },
    { 204, "204 No Notification" },
    { 300, "300 Multiple Choices" },
    { 301, "301 Moved Permanently" },
    { 302, "302 Moved Temporarily" },
    { 305, "305 Use Proxy" },
    { 380, "380 Alternative Service" },
    { 400, "400 Bad Request" },
    { 401, "401 Unauthorized" },
    { 402, "402 Payment Required" },
    { 403, "403 Forbidden" },
    { 404, "404 Not Found" },
    { 405, "405 Method Not Allowed" },
    { 406, "406 Not Acceptable" },
    { 407, "407 Proxy Authentication Required" },
    { 408, "408 Request Timeout" },
    { 409, "409 Conflict" },
    { 410, "410 Gone" },
    { 411, "411 Length Required" },
    { 412, "412 Conditional Request Failed" },
    { 413, "413 Request Entity Too Large" },
    { 414, "414 Request-URI Too Long" },
    { 415, "415 Unsupported Media Type" },
    { 416, "416 Unsupported URI Scheme" },
    { 417, "417 Unknown Resource-Priority" },
    { 420, "420 Bad Extension" },
    { 421, "421 Extension Required" },
    { 422, "422 Session Interval Too Small" },
    { 423, "423 Interval Too Brief" },
    { 424, "424 Bad Location Information" },
    { 428, "428 Use Identity Header" },
    { 429, "429 Provide Referrer Identity" },
    { 430, "430 Flow Failed" },
    { 433, "433 Anonymity Disallowed" },
    { 436, "436 Bad Identity-Info" },
    { 437, "437 Unsupported Certificate" },
    { 438, "438 Invalid Identity Header" },
    { 439, "439 First Hop Lacks Outbound Support" },
    { 470, "470 Consent Needed" },
    { 480, "480 Temporarily Unavailable" },
    { 481, "481 Call/Transaction Does Not Exist" },
    { 482, "482 Loop Detected." },
    { 483, "483 Too Many Hops" },
    { 484, "484 Address Incomplete" },
    { 485, "485 Ambiguous" },
    { 486, "486 Busy Here" },
    { 487, "487 Request Terminated" },
    { 488, "488 Not Acceptable Here" },
    { 489, "489 Bad Event" },
    { 491, "491 Request Pending" },
    { 493, "493 Undecipherable" },
    { 494, "494 Security Agreement Required" },
    { 500, "500 Server Internal Error" },
    { 501, "501 Not Implemented" },
    { 502, "502 Bad Gateway" },
    { 503, "503 Service Unavailable" },
    { 504, "504 Server Time-out" },
    { 505, "505 Version Not Supported" },
    { 513, "513 Message Too Large" },
    { 580, "580 Precondition Failure" },
    { 600, "600 Busy Everywhere" },
    { 603, "603 Decline" },
    { 604, "604 Does Not Exist Anywhere" },
    { 606, "606 Not Acceptable" },
    { -1 , NULL },
};

void
sip_init(int limit, int only_calls, int no_incomplete)
{
    int match_flags;

    // Store capture limit
    calls.limit = limit;
    calls.only_calls = only_calls;
    calls.ignore_incomplete = no_incomplete;

    // Create a vector to store calls
    calls.list = vector_create(200, 50);
    vector_set_destroyer(calls.list, call_destroyer);
    calls.active = vector_create(10, 10);

    // Create hash table for callid search
    hcreate(calls.limit);

    // Initialize payload parsing regexp
    match_flags = REG_EXTENDED | REG_ICASE | REG_NEWLINE;
    regcomp(&calls.reg_method, "^([a-zA-Z]+) sip:[^ ]+ SIP/2.0\r", match_flags & ~REG_NEWLINE);
    regcomp(&calls.reg_callid, "^(Call-ID|i):[ ]*([^ ]+)\r$", match_flags);
    regcomp(&calls.reg_xcallid, "^(X-Call-ID|X-CID):[ ]*([^ ]+)\r$", match_flags);
    regcomp(&calls.reg_response, "^SIP/2.0[ ]*(([0-9]{3}) [^\r]+)\r", match_flags & ~REG_NEWLINE);
    regcomp(&calls.reg_cseq, "^CSeq:[ ]*([0-9]+) .+\r$", match_flags);
    regcomp(&calls.reg_from, "^(From|f):[ ]*[^:]*:(([^@]+)@?[^\r>;]+)", match_flags);
    regcomp(&calls.reg_to, "^(To|t):[ ]*[^:]*:(([^@]+)@?[^\r>;]+)", match_flags);
    regcomp(&calls.reg_valid, "^([A-Z]+ sip:|SIP/2.0 [0-9]{3})", match_flags & ~REG_NEWLINE);
    regcomp(&calls.reg_cl, "^(Content-Length|l):[ ]*([0-9]+)\r$", match_flags);
    regcomp(&calls.reg_body, "\r\n\r\n(.*)", match_flags & ~REG_NEWLINE);

}

void
sip_deinit()
{
    // Remove all calls
    sip_calls_clear();
    // Remove Call-id hash table
    hdestroy();
    // Remove calls vector
    vector_destroy(calls.list);
    vector_destroy(calls.active);
    // Deallocate regular expressions
    regfree(&calls.reg_method);
    regfree(&calls.reg_callid);
    regfree(&calls.reg_xcallid);
    regfree(&calls.reg_response);
    regfree(&calls.reg_cseq);
    regfree(&calls.reg_from);
    regfree(&calls.reg_to);
    regfree(&calls.reg_valid);
    regfree(&calls.reg_cl);
    regfree(&calls.reg_body);
}


char *
sip_get_callid(const char* payload, char *callid)
{
    regmatch_t pmatch[3];

    // Try to get Call-ID from payload
    if (regexec(&calls.reg_callid, payload, 3, pmatch, 0) == 0) {
        // Copy the matching part of payload
        strncpy(callid, payload + pmatch[2].rm_so, (int) pmatch[2].rm_eo - pmatch[2].rm_so);
    }

    return callid;
}

char *
sip_get_xcallid(const char *payload, char *xcallid)
{
    regmatch_t pmatch[3];

    // Try to get X-Call-ID from payload
    if (regexec(&calls.reg_xcallid, (const char *)payload, 3, pmatch, 0) == 0) {
        strncpy(xcallid, (const char *)payload +  pmatch[2].rm_so, (int)pmatch[2].rm_eo - pmatch[2].rm_so);
    }

    return xcallid;
}

bool
sip_validate_packet(capture_packet_t *packet)
{
    uint32_t plen = capture_packet_get_payload_len(packet);
    u_char payload[MAX_SIP_PAYLOAD];
    regmatch_t pmatch[3];
    char cl_header[10];
    int content_len;
    int bodylen;

        // Max SIP payload allowed
    if (plen == 0 || plen > MAX_SIP_PAYLOAD)
        return false;

    // Get payload from packet(s)
    memset(payload, 0, MAX_SIP_PAYLOAD);
    memcpy(payload, capture_packet_get_payload(packet), plen);

    // Initialize variables
    memset(cl_header, 0, sizeof(cl_header));

    // Check if the first line follows SIP request or response format
    if (regexec(&calls.reg_valid, (const char *) payload, 2, pmatch, 0) != 0) {
        // Not a SIP message
        return false;
    }

    // Check if we have Content Length header
    if (regexec(&calls.reg_cl, (const char *) payload, 4, pmatch, 0) != 0) {
        // Not a SIP message or not complete
        return false;
    }


    strncpy(cl_header, (const char *)payload +  pmatch[2].rm_so, (int)pmatch[2].rm_eo - pmatch[2].rm_so);
    content_len = atoi(cl_header);

    // Check if we have Body separator field
    if (regexec(&calls.reg_body, (const char *) payload, 2, pmatch, 0) != 0) {
        // Not a SIP message or not complete
        return false;
    }

    // Get the SIP message body length
    bodylen = (int) pmatch[1].rm_eo - pmatch[1].rm_so;

    return content_len == bodylen;
}

sip_msg_t *
sip_check_packet(packet_t *packet)
{
    ENTRY entry;
    sip_msg_t *msg;
    sip_call_t *call;
    char callid[1024], xcallid[1024];
    address_t src, dst;
    u_char payload[MAX_SIP_PAYLOAD];

    // Max SIP payload allowed
    if (packet->payload_len > MAX_SIP_PAYLOAD)
        return NULL;

    // Get Addresses from packet
    src = packet->src;
    dst = packet->dst;

    // Initialize local variables
    memset(callid, 0, sizeof(callid));
    memset(xcallid, 0, sizeof(xcallid));

    // Get payload from packet(s)
    memset(payload, 0, MAX_SIP_PAYLOAD);
    memcpy(payload, packet_payload(packet), packet_payloadlen(packet));

    // Get the Call-ID of this message
    if (!sip_get_callid((const char*) payload, callid))
        return NULL;

    // Create a new message from this data
    if (!(msg = msg_create((const char*) payload)))
        return NULL;

    // Get Method and request for the following checks
    // There is no need to parse all payload at this point
    // If no response or request code is found, this is not a SIP message
    if (!sip_get_msg_reqresp(msg, payload)) {
        // Deallocate message memory
        msg_destroy(msg);
        return NULL;
    }

    // Find the call for this msg
    if (!(call = sip_find_by_callid(callid))) {

        // Check if payload matches expression
        if (!sip_check_match_expression((const char*) payload))
            goto skip_message;

        // User requested only INVITE starting dialogs
        if (calls.only_calls && msg->reqresp != SIP_METHOD_INVITE)
            goto skip_message;

        // Only create a new call if the first msg
        // is a request message in the following gorup
        if (calls.ignore_incomplete && msg->reqresp > SIP_METHOD_MESSAGE)
            goto skip_message;

        // Get the Call-ID of this message
        sip_get_xcallid((const char*) payload, xcallid);

        // Create the call if not found
        if (!(call = call_create(callid, xcallid)))
            goto skip_message;

        // Store this call in hash table
        entry.key = (char *) call->callid;
        entry.data = (void *) call;
        hsearch(entry, ENTER);

        // Append this call to the call list
        vector_append(calls.list, call);
        call->index = vector_count(calls.list);
    }

    // At this point we know we're handling an interesting SIP Packet
    msg->packet = packet;

    // Always parse first call message
    if (call_msg_count(call) == 0) {
        // Parse SIP payload
        sip_parse_msg_payload(msg, payload);
    }

    // Add the message to the call
    call_add_message(call, msg);

    if (call_is_invite(call)) {
        // Parse media data
        sip_parse_msg_media(msg, payload);
        // Update Call State
        call_update_state(call, msg);
        // Check if this call should be in active call list
        if (call_is_active(call)) {
            if (vector_index(calls.active, call) == -1) {
                vector_append(calls.active, call);
            }
        } else {
            if (vector_index(calls.active, call) != -1) {
                vector_remove(calls.active, call);
            }
        }
    }

    // Return the loaded message
    return msg;

skip_message:
    // Deallocate message memory
    msg_destroy(msg);
    return NULL;

}

int
sip_calls_count()
{
    return vector_count(calls.list);
}

vector_iter_t
sip_calls_iterator()
{
    return vector_iterator(calls.list);
}

vector_iter_t
sip_active_calls_iterator()
{
    return vector_iterator(calls.active);
}

void
sip_calls_stats(int *total, int *displayed)
{
    vector_iter_t it = vector_iterator(calls.list);

    // Total number of calls without filtering
    *total = vector_iterator_count(&it);
    // Total number of calls after filtering
    vector_iterator_set_filter(&it, filter_check_call);
    *displayed = vector_iterator_count(&it);
}

sip_call_t *
sip_find_by_index(int index)
{
    return vector_item(calls.list, index);
}

sip_call_t *
sip_find_by_callid(const char *callid)
{
    ENTRY entry, *eptr;

    entry.key = (char *) callid;
    if ((eptr = hsearch(entry, FIND)))
        return eptr->data;

    return NULL;
}

sip_call_t *
sip_find_by_xcallid(const char *xcallid)
{
    sip_call_t *cur;
    vector_iter_t it = vector_iterator(calls.list);

    // Find the call with the given X-Call-Id
    while ((cur = vector_iterator_next(&it))) {
        if (strlen(cur->xcallid) && !strcmp(cur->xcallid, xcallid)) {
            return cur;
        }
    }
    // None found
    return NULL;
}


sip_call_t *
call_get_xcall(sip_call_t *call)
{
    sip_call_t *xcall;
    if (strlen(call->xcallid)) {
        xcall = sip_find_by_callid(call->xcallid);
    } else {
        xcall = sip_find_by_xcallid(call->callid);
    }
    return xcall;
}

int
sip_get_msg_reqresp(sip_msg_t *msg, const u_char *payload)
{
    regmatch_t pmatch[3];
    char resp_str[40];
    char reqresp[40];
    const char *resp_def;

    // Initialize variables
    memset(pmatch, 0, sizeof(pmatch));
    memset(resp_str, 0, sizeof(resp_str));
    memset(reqresp, 0, sizeof(reqresp));

    // If not already parsed
    if (!msg->reqresp) {

        // Method & CSeq
        if (regexec(&calls.reg_method, (const char *)payload, 2, pmatch, 0) == 0) {
            sprintf(reqresp, "%.*s", (int)(pmatch[1].rm_eo - pmatch[1].rm_so), payload + pmatch[1].rm_so);
        }

        // Response code
        if (regexec(&calls.reg_response, (const char *)payload, 3, pmatch, 0) == 0) {
            sprintf(resp_str, "%.*s", (int)(pmatch[1].rm_eo - pmatch[1].rm_so), payload + pmatch[1].rm_so);
            sprintf(reqresp, "%.*s", (int)(pmatch[2].rm_eo - pmatch[2].rm_so), payload + pmatch[2].rm_so);
        }

        // Get Request/Response Code
        msg->reqresp = sip_method_from_str(reqresp);

        // For response codes, check if the text matches the default
        if (!msg_is_request(msg)) {
            resp_def = sip_method_str(msg->reqresp);
            if (!resp_def || strcmp(resp_def, resp_str)) {
                msg->resp_str = strdup(resp_str);
            }
        }
    }

    return msg->reqresp;
}

const char *
sip_get_msg_reqresp_str(sip_msg_t *msg)
{
    // Check if code has non-standard text
    if (msg->resp_str) {
        return msg->resp_str;
    } else {
        return sip_method_str(msg->reqresp);
    }
}

sip_msg_t *
sip_parse_msg(sip_msg_t *msg)
{
    if (msg && !msg->cseq) {
        sip_parse_msg_payload(msg, (u_char*) msg_get_payload(msg));
    }
    return msg;
}

int
sip_parse_msg_payload(sip_msg_t *msg, const u_char *payload)
{
    regmatch_t pmatch[4];
    char cseq[11];

    // CSeq
    if (regexec(&calls.reg_cseq, (char*)payload, 2, pmatch, 0) == 0) {
        sprintf(cseq, "%.*s", (int)(pmatch[1].rm_eo - pmatch[1].rm_so), payload + pmatch[1].rm_so);
        msg->cseq = atoi(cseq);
    }

    // From
    if (regexec(&calls.reg_from, (const char *)payload, 4, pmatch, 0) == 0) {
        msg->sip_from = sng_malloc((int)pmatch[2].rm_eo - pmatch[2].rm_so + 1);
        strncpy(msg->sip_from, (const char *)payload +  pmatch[2].rm_so, (int)pmatch[2].rm_eo - pmatch[2].rm_so);
    }

    // To
    if (regexec(&calls.reg_to, (const char *)payload, 4, pmatch, 0) == 0) {
        msg->sip_to = sng_malloc((int)pmatch[2].rm_eo - pmatch[2].rm_so + 1);
        strncpy(msg->sip_to, (const char *)payload +  pmatch[2].rm_so, (int)pmatch[2].rm_eo - pmatch[2].rm_so);
    }

    return 0;
}

void
sip_parse_msg_media(sip_msg_t *msg, const u_char *payload)
{
<<<<<<< HEAD
    address_t dst, src;
    char media_type[15] = { };
=======
    char address[ADDRESSLEN];
    char media_address[ADDRESSLEN] = { };
    char media_type[MEDIATYPELEN] = { };
>>>>>>> eb2bfd2b
    char media_format[30] = { };
    uint32_t media_fmt_pref;
    uint32_t media_fmt_code;
    sdp_media_t *media = NULL;
    char *payload2, *tofree, *line;
    sip_call_t *call = msg_get_call(msg);

    // Parse each line of payload looking for sdp information
    tofree = payload2 = strdup((char*)payload);
    while ((line = strsep(&payload2, "\r\n")) != NULL) {
        // Check if we have a media string
        if (!strncmp(line, "m=", 2)) {
            if (sscanf(line, "m=%s %hu RTP/%*s %u", media_type, &dst.port, &media_fmt_pref) == 3) {
                // Create a new media structure for this message
                if ((media = media_create(msg))) {
                    media_set_type(media, media_type);
                    media_set_address(media, dst);
                    media_set_prefered_format(media, media_fmt_pref);
                    msg_add_media(msg, media);

                    /**
                     * From SDP we can only guess destination address port. RTP Capture proccess
                     * will determine when the stream has been completed, getting source address
                     * and port of the stream.
                     */
                    // Create a new stream with this destination address:port
                    if (!call_msg_is_retrans(msg)) {
                        if (!rtp_find_call_stream(call, src, dst)) {
                            // Create RTP stream
                            call_add_stream(call, stream_create(media, dst, PACKET_RTP));
                            // Create early RTCP stream
                            dst.port++;
                            call_add_stream(call, stream_create(media, dst, PACKET_RTCP));
                        }
                    }
                }
            }
        }

        // Check if we have a connection string
        if (!strncmp(line, "c=", 2)) {
            if (sscanf(line, "c=IN IP4 %s", dst.ip) && media) {
                media_set_address(media, dst);
            }
        }

        // Check if we have attribute format string
        if (!strncmp(line, "a=rtpmap:", 9)) {
            if (media && sscanf(line, "a=rtpmap:%u %[^ ]", &media_fmt_code, media_format)) {
                media_add_format(media, media_fmt_code, media_format);
            }
        }

        // Check if we have attribute format RTCP port
        if (!strncmp(line, "a=rtcp:", 7)) {
            if (media && sscanf(line, "a=rtcp:%hu", &dst.port)) {
                // Create early RTCP stream
                if (!rtp_find_call_stream(call, src, dst)) {
                    call_add_stream(call, stream_create(media, dst, PACKET_RTCP));
                }
            }
        }


    }
    sng_free(tofree);
}


void
sip_calls_clear()
{
    // Create again the callid hash table
    hdestroy();
    hcreate(calls.limit);
    // Remove all items from vector
    vector_clear(calls.list);
    vector_clear(calls.active);
}

int
sip_set_match_expression(const char *expr, int insensitive, int invert)
{
    // Store expression text
    calls.match_expr = expr;
    // Set invert flag
    calls.match_invert = invert;

#ifdef WITH_PCRE
    const char *re_err = NULL;
    int32_t err_offset;
    int32_t pflags = PCRE_UNGREEDY;

    if (insensitive)
        pflags |= PCRE_CASELESS;

    // Check if we have a valid expression
    calls.match_regex = pcre_compile(expr, pflags, &re_err, &err_offset, 0);
    return calls.match_regex == NULL;
#else
    int cflags = REG_EXTENDED;

    // Case insensitive requested
    if (insensitive)
        cflags |= REG_ICASE;

    // Check the expresion is a compilable regexp
    return regcomp(&calls.match_regex, expr, cflags) != 0;
#endif
}

int
sip_check_match_expression(const char *payload)
{
    // Everything matches when there is no match
    if (!calls.match_expr)
        return 1;

#ifdef WITH_PCRE
    switch (pcre_exec(calls.match_regex, 0, payload, strlen(payload), 0, 0, 0, 0)) {
        case PCRE_ERROR_NOMATCH:
            return 1 == calls.match_invert;
    }

    return 0 == calls.match_invert;
#else
    // Check if payload matches the given expresion
    return (regexec(&calls.match_regex, payload, 0, NULL, 0) == calls.match_invert);
#endif
}

const char *
sip_method_str(int method)
{
    int i;

    // Standard method
    for (i = 0; sip_codes[i].id > 0; i++) {
        if (method == sip_codes[i].id)
            return sip_codes[i].text;
    }
    return NULL;
}

int
sip_method_from_str(const char *method)
{
    int i;

    // Standard method
    for (i = 0; sip_codes[i].id > 0; i++) {
        if (!strcmp(method, sip_codes[i].text))
            return sip_codes[i].id;
    }
    return atoi(method);
}

const char *
sip_transport_str(int transport)
{
    switch(transport)
    {
        case PACKET_SIP_UDP:
            return "UDP";
        case PACKET_SIP_TCP:
            return "TCP";
        case PACKET_SIP_TLS:
            return "TLS";
        case PACKET_SIP_WS:
            return "WS";
        case PACKET_SIP_WSS:
            return "WSS";
    }
    return "";
}

char *
sip_get_msg_header(sip_msg_t *msg, char *out)
{
    char from_addr[80], to_addr[80], time[80], date[80];

    // Source and Destination address
    msg_get_attribute(msg, SIP_ATTR_DATE, date);
    msg_get_attribute(msg, SIP_ATTR_TIME, time);
    msg_get_attribute(msg, SIP_ATTR_SRC, from_addr);
    msg_get_attribute(msg, SIP_ATTR_DST, to_addr);

    // Get msg header
    sprintf(out, "%s %s %s -> %s", date, time, from_addr, to_addr);
    return out;
}<|MERGE_RESOLUTION|>--- conflicted
+++ resolved
@@ -222,9 +222,9 @@
 }
 
 bool
-sip_validate_packet(capture_packet_t *packet)
-{
-    uint32_t plen = capture_packet_get_payload_len(packet);
+sip_validate_packet(packet_t *packet)
+{
+    uint32_t plen = packet_payloadlen(packet);
     u_char payload[MAX_SIP_PAYLOAD];
     regmatch_t pmatch[3];
     char cl_header[10];
@@ -237,7 +237,7 @@
 
     // Get payload from packet(s)
     memset(payload, 0, MAX_SIP_PAYLOAD);
-    memcpy(payload, capture_packet_get_payload(packet), plen);
+    memcpy(payload, packet_payload(packet), plen);
 
     // Initialize variables
     memset(cl_header, 0, sizeof(cl_header));
@@ -554,14 +554,8 @@
 void
 sip_parse_msg_media(sip_msg_t *msg, const u_char *payload)
 {
-<<<<<<< HEAD
     address_t dst, src;
-    char media_type[15] = { };
-=======
-    char address[ADDRESSLEN];
-    char media_address[ADDRESSLEN] = { };
     char media_type[MEDIATYPELEN] = { };
->>>>>>> eb2bfd2b
     char media_format[30] = { };
     uint32_t media_fmt_pref;
     uint32_t media_fmt_code;
