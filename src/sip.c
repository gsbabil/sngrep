--- conflicted
+++ resolved
@@ -604,7 +604,6 @@
         msg->request = 1;
     }
 
-<<<<<<< HEAD
     // From
     if (regexec(&calls.reg_from, payload, 4, pmatch, 0) == 0) {
         msg_set_attribute(msg, SIP_ATTR_SIPFROM, "%.*s", pmatch[2].rm_eo - pmatch[2].rm_so, payload + pmatch[2].rm_so);
@@ -627,61 +626,6 @@
     if (regexec(&calls.reg_sdp_port, payload, 2, pmatch, 0) == 0) {
         msg_set_attribute(msg, SIP_ATTR_SDP_PORT, "%.*s", pmatch[1].rm_eo - pmatch[1].rm_so, payload + pmatch[1].rm_so);
         msg->sdp = 1;
-=======
-        if (sscanf(pch, "X-Call-ID: %[^@\t\n\r]", value) == 1) {
-            msg_set_attribute(msg, SIP_ATTR_XCALLID, value);
-            continue;
-        }
-        if (sscanf(pch, "X-CID: %[^@\t\n\r]", value) == 1) {
-            msg_set_attribute(msg, SIP_ATTR_XCALLID, value);
-            continue;
-        }
-        if (sscanf(pch, "SIP/2.0 %[^\t\n\r]", value)) {
-            if (!msg_get_attribute(msg, SIP_ATTR_METHOD)) {
-                msg->request = 0;
-                msg_set_attribute(msg, SIP_ATTR_METHOD, value);
-            }
-            continue;
-        }
-        if (sscanf(pch, "CSeq: %d %[^\t\n\r]", &ivalue, value)) {
-            if (!msg_get_attribute(msg, SIP_ATTR_METHOD)) {
-                msg->request = 1;
-                msg_set_attribute(msg, SIP_ATTR_METHOD, value);
-            }
-            msg->cseq = ivalue;
-            continue;
-        }
-        if (sscanf(pch, "From: %*[^:]:%[^@]@%[^\t\n\r]", value, rest) == 2) {
-            msg_set_attribute(msg, SIP_ATTR_SIPFROMUSER, value);
-        }
-        if (sscanf(pch, "From: %[^:]:%[^\t\n\r>;]", rest, value)) {
-            msg_set_attribute(msg, SIP_ATTR_SIPFROM, value);
-            continue;
-        }
-        if (sscanf(pch, "To: %*[^:]:%[^@]@%[^\t\n\r]", value, rest) == 2) {
-            msg_set_attribute(msg, SIP_ATTR_SIPTOUSER, value);
-        }
-        if (sscanf(pch, "To: %[^:]:%[^\t\n\r>;]", rest, value)) {
-            msg_set_attribute(msg, SIP_ATTR_SIPTO, value);
-            continue;
-        }
-        if (!strncasecmp(pch, "Content-Type: application/sdp", 29)) {
-            msg->sdp = 1;
-            continue;
-        }
-        if (sscanf(pch, "c=%*s %*s %s", value) == 1) {
-            if (strlen(value) > 15) {
-                msg_set_attribute(msg, SIP_ATTR_SDP_ADDRESS, "..%s", value + strlen(value) - 13);
-            } else {
-                msg_set_attribute(msg, SIP_ATTR_SDP_ADDRESS, value);
-            }
-            continue;
-        }
-        if (sscanf(pch, "m=%*s %s", value) == 1) {
-            msg_set_attribute(msg, SIP_ATTR_SDP_PORT, value);
-            continue;
-        }
->>>>>>> 7b53591d
     }
 
     return 0;
