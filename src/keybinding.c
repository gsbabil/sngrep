/**************************************************************************
 **
 ** sngrep - SIP Messages flow viewer
 **
 ** Copyright (C) 2013-2016 Ivan Alonso (Kaian)
 ** Copyright (C) 2013-2016 Irontec SL. All rights reserved.
 **
 ** This program is free software: you can redistribute it and/or modify
 ** it under the terms of the GNU General Public License as published by
 ** the Free Software Foundation, either version 3 of the License, or
 ** (at your option) any later version.
 **
 ** This program is distributed in the hope that it will be useful,
 ** but WITHOUT ANY WARRANTY; without even the implied warranty of
 ** MERCHANTABILITY or FITNESS FOR A PARTICULAR PURPOSE.  See the
 ** GNU General Public License for more details.
 **
 ** You should have received a copy of the GNU General Public License
 ** along with this program.  If not, see <http://www.gnu.org/licenses/>.
 **
 ****************************************************************************/
/**
 * @file group.c
 * @author Ivan Alonso [aka Kaian] <kaian@irontec.com>
 *
 * @brief Source code of functions defined in keybinding.h
 *
 */

#include "config.h"
#include <ctype.h>
#include <string.h>
#include <stdlib.h>
#include "setting.h"
#include "keybinding.h"
#include "curses/ui_manager.h"

//! sngrep keybindings
key_binding_t bindings[ACTION_SENTINEL] = {
   { ACTION_PRINTABLE,      "",             { }, 0 },
   { ACTION_UP,             "up",           { KEY_UP, 'k' }, 2 },
   { ACTION_DOWN,           "down",         { KEY_DOWN, 'j' }, 2 },
   { ACTION_LEFT,           "left",         { KEY_LEFT, 'h' }, 2 },
   { ACTION_RIGHT,          "right",        { KEY_RIGHT, 'l'}, 2 },
   { ACTION_DELETE,         "delete",       { KEY_DC }, 1 },
   { ACTION_BACKSPACE,      "backspace",    { KEY_BACKSPACE, KEY_BACKSPACE2, KEY_BACKSPACE3 }, 3 },
   { ACTION_NPAGE,          "npage",        { KEY_NPAGE, KEY_CTRL('F') }, 2 },
   { ACTION_PPAGE,          "ppage",        { KEY_PPAGE, KEY_CTRL('B') }, 2 },
   { ACTION_HNPAGE,         "hnpage",       { KEY_CTRL('D') }, 1 },
   { ACTION_HPPAGE,         "hppage",       { KEY_CTRL('U') }, 2 },
   { ACTION_BEGIN,          "begin",        { KEY_HOME, KEY_CTRL('A') }, 2 },
   { ACTION_END,            "end",          { KEY_END, KEY_CTRL('E') }, 2 },
   { ACTION_PREV_FIELD,     "pfield",       { KEY_UP }, 1 },
   { ACTION_NEXT_FIELD,     "nfield",       { KEY_DOWN, KEY_TAB }, 2 },
   { ACTION_RESIZE_SCREEN,  "",             { KEY_RESIZE }, 1 },
   { ACTION_CLEAR,          "clear",        { KEY_CTRL('U'), KEY_CTRL('W')}, 2 },
<<<<<<< HEAD
   { ACTION_CLEAR_CALLS,    "clearcalls",   { KEY_F(5) }, 1 },
   { ACTION_SEARCH_XCALL,   "searchxcall",  { 'X' }, 1 },
=======
   { ACTION_CLEAR_CALLS,    "clearcalls",   { KEY_F(5), KEY_CTRL('L')}, 2 },
>>>>>>> 2dcf99ab
   { ACTION_TOGGLE_SYNTAX,  "togglesyntax", { KEY_F(8), 'C' }, 2 },
   { ACTION_CYCLE_COLOR,    "colormode",    { 'c' }, 1 },
   { ACTION_COMPRESS,       "compress",     { 's' }, 1 },
   { ACTION_SHOW_ALIAS,     "togglealias",  { 'a' }, 1 },
   { ACTION_TOGGLE_PAUSE,   "pause",        { 'p' }, 1 },
   { ACTION_PREV_SCREEN,    "prevscreen",   { KEY_ESC, 'q', 'Q' }, 3 },
   { ACTION_SHOW_HELP,      "help",         { KEY_F(1), 'h', 'H', '?' }, 4 },
   { ACTION_SHOW_RAW,       "raw",          { KEY_F(6), 'R', 'r' }, 3 },
   { ACTION_SHOW_FLOW,      "flow",         { KEY_INTRO }, 1 },
   { ACTION_SHOW_FLOW_EX,   "flowex",       { KEY_F(4), 'x' }, 2 },
   { ACTION_SHOW_FLOW_EX_FULL,"flowexfull", { 'X' }, 1 },
   { ACTION_SHOW_FILTERS,   "filters",      { KEY_F(7), 'f', 'F' }, 3 },
   { ACTION_SHOW_COLUMNS,   "columns",      { KEY_F(10), 't', 'T' }, 3 },
   { ACTION_SHOW_SETTINGS,  "settings",     { KEY_F(8), 'o', 'O' }, 3 },
   { ACTION_SHOW_STATS,     "stats",        { 'i' }, 1 },
   { ACTION_COLUMN_MOVE_UP, "columnup",     { '-' }, 1 },
   { ACTION_COLUMN_MOVE_DOWN, "columndown", { '+' }, 1 },
   { ACTION_DISP_FILTER,    "search",       { KEY_F(3), '/', KEY_TAB }, 3 },
   { ACTION_SAVE,           "save",         { KEY_F(2), 's', 'S'}, 3 },
   { ACTION_SELECT,         "select",       { KEY_SPACE }, 1 },
   { ACTION_CONFIRM,        "confirm",      { KEY_INTRO }, 1 },
   { ACTION_TOGGLE_MEDIA,   "togglemedia",  { KEY_F(3), 'm' }, 2 },
   { ACTION_TOGGLE_RAW,     "rawpreview",   { 't' }, 1 },
   { ACTION_INCREASE_RAW,   "morerawpreview", { '9' }, 1 },
   { ACTION_DECREASE_RAW,   "lessrawpreview", { '0' }, 1 },
   { ACTION_RESET_RAW,      "resetrawpreview", { 'T' }, 1 },
   { ACTION_ONLY_SDP,       "onlysdp",      { 'D' }, 1 },
   { ACTION_SDP_INFO,       "sdpinfo",      { KEY_F(2), 'd' }, 2 },
   { ACTION_AUTOSCROLL,     "autoscroll",   { 'A' }, 1 },
   { ACTION_TOGGLE_HINT,    "hintalt",      { 'K' }, 1 },
};

void
key_bindings_dump()
{
    int i, j;
    for (i = 1; i < ACTION_SENTINEL; i++) {
        for (j = 0; j < bindings[i].bindcnt; j++) {
            printf("ActionID: %d\t ActionName: %-21s Key: %d (%s)\n",
                   bindings[i].id,
                   bindings[i].name,
                   bindings[i].keys[j],
                   key_to_str(bindings[i].keys[j]));
        }
    }
}

key_binding_t *
key_binding_data(int action)
{
    int i;
    for (i = 1; i < ACTION_SENTINEL; i++) {
        if (bindings[i].id == action)
            return &bindings[i];
    }

    return NULL;
}

void
key_bind_action(int action, int key)
{
    key_binding_t *bind;

    if (!(bind = key_binding_data(action)))
        return;

    if (bind->bindcnt == MAX_BINDINGS)
        return;

    bind->keys[bind->bindcnt++] = key;
}

void
key_unbind_action(int action, int key)
{
    key_binding_t tmp, *bind;
    int i;

    // Action is not valid
    if (!(bind = key_binding_data(action)))
        return;

    // Copy binding to temporal struct
    memcpy(&tmp, bind, sizeof(key_binding_t));

    // Reset bindings for this action
    memset(&bind->keys, 0, sizeof(int) * MAX_BINDINGS);

    // Add all bindings but the unbinded
    for (i=0; i < tmp.bindcnt; i++) {
        if (tmp.keys[i] != key) {
            key_bind_action(action, tmp.keys[i]);
        }
    }
}

int
key_find_action(int key, int start)
{
    int i, j;
    for (i = start + 1; i < ACTION_SENTINEL; i++) {

        if (i == ACTION_PRINTABLE && key_is_printable(key))
            return ACTION_PRINTABLE;

        for (j = 0; j < bindings[i].bindcnt; j++)
            if (bindings[i].keys[j] == key)
                return bindings[i].id;
    }
    return -1;
}

int
key_action_id(const char *action)
{
    int i;
    for (i = 1; i < ACTION_SENTINEL; i++) {
        if (!strcasecmp(action, bindings[i].name))
            return bindings[i].id;

    }
    return -1;
}

int
key_is_printable(int key)
{
    return key == ' ' || (key > 33 && key < 126) || (key > 160 && key < 255);
}

const char *
key_to_str(int key)
{
    //! Check function keys and Special keys
    switch(key) {
        case KEY_F(1):
            return "F1";
        case KEY_F(2):
            return "F2";
        case KEY_F(3):
            return "F3";
        case KEY_F(4):
            return "F4";
        case KEY_F(5):
            return "F5";
        case KEY_F(6):
            return "F6";
        case KEY_F(7):
            return "F7";
        case KEY_F(8):
            return "F8";
        case KEY_F(9):
            return "F9";
        case KEY_F(10):
            return "F10";
        case KEY_ESC:
            return "Esc";
        case KEY_INTRO:
            return "Enter";
        case ' ':
            return "Space";
        default:
            if (key_is_printable(key))
                return keyname(key);
    }

    return "";
}

int
key_from_str(const char *key)
{
    if (!key)
        return 0;

    // Single character string
    if (strlen(key) == 1)
        return *key;

    // Function keys
    if (*key == 'F')
        return KEY_F(atoi(key+1));

    // Control Secuences
    if (*key == '^')
        return KEY_CTRL(toupper(*(key+1)));
    if (!strncasecmp(key, "Ctrl-", 5))
        return KEY_CTRL(toupper(*(key+5)));

    // Special Name characters
    if (!strcasecmp(key, "Esc"))
        return KEY_ESC;
    if (!strcasecmp(key, "Space"))
        return ' ';
    if (!strcasecmp(key, "Enter"))
        return KEY_INTRO;

    return 0;
}

const char *
key_action_key_str(int action)
{
    key_binding_t *bind;

    if (!(bind = key_binding_data(action)))
        return NULL;

    if (setting_enabled(SETTING_ALTKEY_HINT) && bind->bindcnt > 1) {
        // First alt keybinding
        return key_to_str(bind->keys[1]);
    } else {
        // Default keybinding
        return key_to_str(bind->keys[0]);
    }
}

int
key_action_key(int action)
{
    key_binding_t *bind;

    if (!(bind = key_binding_data(action)))
        return -1;

    if (setting_enabled(SETTING_ALTKEY_HINT) && bind->bindcnt > 1) {
        // First alt keybinding
        return bind->keys[1];
    } else {
        // Default keybinding
        return bind->keys[0];
    }

    return -1;
}<|MERGE_RESOLUTION|>--- conflicted
+++ resolved
@@ -54,12 +54,8 @@
    { ACTION_NEXT_FIELD,     "nfield",       { KEY_DOWN, KEY_TAB }, 2 },
    { ACTION_RESIZE_SCREEN,  "",             { KEY_RESIZE }, 1 },
    { ACTION_CLEAR,          "clear",        { KEY_CTRL('U'), KEY_CTRL('W')}, 2 },
-<<<<<<< HEAD
-   { ACTION_CLEAR_CALLS,    "clearcalls",   { KEY_F(5) }, 1 },
+   { ACTION_CLEAR_CALLS,    "clearcalls",   { KEY_F(5), KEY_CTRL('L')}, 2 },
    { ACTION_SEARCH_XCALL,   "searchxcall",  { 'X' }, 1 },
-=======
-   { ACTION_CLEAR_CALLS,    "clearcalls",   { KEY_F(5), KEY_CTRL('L')}, 2 },
->>>>>>> 2dcf99ab
    { ACTION_TOGGLE_SYNTAX,  "togglesyntax", { KEY_F(8), 'C' }, 2 },
    { ACTION_CYCLE_COLOR,    "colormode",    { 'c' }, 1 },
    { ACTION_COMPRESS,       "compress",     { 's' }, 1 },
