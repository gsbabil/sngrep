/**************************************************************************
 **
 ** sngrep - SIP Messages flow viewer
 **
 ** Copyright (C) 2013-2016 Ivan Alonso (Kaian)
 ** Copyright (C) 2013-2016 Irontec SL. All rights reserved.
 **
 ** This program is free software: you can redistribute it and/or modify
 ** it under the terms of the GNU General Public License as published by
 ** the Free Software Foundation, either version 3 of the License, or
 ** (at your option) any later version.
 **
 ** This program is distributed in the hope that it will be useful,
 ** but WITHOUT ANY WARRANTY; without even the implied warranty of
 ** MERCHANTABILITY or FITNESS FOR A PARTICULAR PURPOSE.  See the
 ** GNU General Public License for more details.
 **
 ** You should have received a copy of the GNU General Public License
 ** along with this program.  If not, see <http://www.gnu.org/licenses/>.
 **
 ****************************************************************************/
/**
 * @file capture.h
 * @author Ivan Alonso [aka Kaian] <kaian@irontec.com>
 *
 * @brief Functions to manage pcap files
 *
 * sngrep can parse a pcap file to display call flows.
 * This file include the functions that uses libpcap to do so.
 *
 */
#ifndef __SNGREP_CAPTURE_H
#define __SNGREP_CAPTURE_H

#include "config.h"
#include <pthread.h>
#include <pcap.h>
#include <string.h>
#include <stdlib.h>
#include <time.h>

#ifndef __FAVOR_BSD
#define __FAVOR_BSD
#endif

#ifndef _BSD_SOURCE
#define _BSD_SOURCE 1
#endif

#if defined (__OpenBSD__)
#define timeval bpf_timeval
#endif

#if defined(BSD) || defined (__OpenBSD__) || defined(__FreeBSD__)
#include <sys/types.h>
#include <sys/socket.h>
#include <net/if.h>
#include <netinet/in.h>
#include <netinet/in_systm.h>
#endif

#ifdef USE_IPV6
#include <netinet/ip6.h>
#endif

#include <arpa/inet.h>
#include <netinet/if_ether.h>
#include <netinet/ip.h>
#include <netinet/tcp.h>
#include <netinet/udp.h>
#include <stdbool.h>
#include "packet.h"
#include "vector.h"

//! Max allowed packet assembled size
#define MAX_CAPTURE_LEN 20480

//! Define Websocket Transport codes
#define WH_FIN      0x80
#define WH_RSV      0x70
#define WH_OPCODE   0x0F
#define WH_MASK     0x80
#define WH_LEN      0x7F
#define WS_OPCODE_TEXT 0x1

//! Capture modes
enum capture_status {
    CAPTURE_ONLINE = 0,
    CAPTURE_ONLINE_PAUSED,
    CAPTURE_OFFLINE,
    CAPTURE_OFFLINE_LOADING,
};

enum capture_storage {
    CAPTURE_STORAGE_NONE = 0,
    CAPTURE_STORAGE_MEMORY,
    CAPTURE_STORAGE_DISK
};

//! Shorter declaration of capture_config structure
typedef struct capture_config capture_config_t;
//; Shorter declaration of capture_info structure
typedef struct capture_info capture_info_t;

/**
 * @brief Capture common configuration
 *
 * Store capture configuration and global data
 */
struct capture_config {
    //! Capture status
    enum capture_status status;
    //! Calls capture limit. 0 for disabling
    size_t limit;
    //! Also capture RTP packets
    bool rtp_capture;
    //! Where should we store captured packets
    enum capture_storage storage;
    //! Key file for TLS decrypt
    const char *keyfile;
    //! The compiled filter expression
    struct bpf_program fp;
    //! libpcap dump file handler
    pcap_dumper_t *pd;
    //! Capture sources
    vector_t *sources;
    //! Packets pending IP reassembly
    vector_t *ip_reasm;
    //! Packets pending TCP reassembly
    vector_t *tcp_reasm;
    //! Capture Lock. Avoid parsing and handling data at the same time
    pthread_mutex_t lock;
};

/**
 * @brief store all information related with packet capture
 *
 * Store capture required data from one packet source
 */
struct capture_info
{
    //! libpcap link type
    int link;
    //! libpcap link header size
    int8_t link_hl;
    //! libpcap capture handler
    pcap_t *handle;
    //! Netmask of our sniffing device
    bpf_u_int32 mask;
    //! The IP of our sniffing device
    bpf_u_int32 net;
    //! Input file in Offline capture
    const char *infile;
    //! Capture thread for online capturing
    pthread_t capture_t;
};

<<<<<<< HEAD
=======
/**
 * Packet capture data.
 *
 * One packet can contain more than one frame after
 * assembly. We assume than one SIP message has one packet
 * (maybe in multiple frames) and that one packet can only contain
 *  one SIP message.
 *
 */
struct capture_packet {
    // IP protocol
    uint8_t ip_version;
    // Transport protocol
    uint8_t proto;
    // Packet type as defined in capture_packet_type
    int type;
    // Packet source IP address
    char ip_src[ADDRESSLEN];
    // Packet destination IP address
    char ip_dst[ADDRESSLEN];
    // Packet source port
    uint16_t sport;
    // Packet destination port
    uint16_t dport;
    //! Packet IP id
    uint16_t ip_id;
    //! Last TCP sequence frame
    uint32_t tcp_seq;
    //! PCAP Packet payload when it can not be get from data
    u_char *payload;
    //! Payload length
    uint32_t payload_len;
    //! Packet frame list (capture_frame_t)
    vector_t *frames;
};

/**
 *  Capture frame.
 *  One packet can contain multiple frames.
 */
struct capture_frame {
    //! PCAP Frame Header data
    struct pcap_pkthdr *header;
    //! PCAP Frame content
    u_char *data;
};
>>>>>>> eb2bfd2b

/**
 * @brief Initialize capture data
 *
 * @param limit Numbers of calls >0
 * @param rtp_catpure Enable rtp capture
 */
void
capture_init(size_t limit, bool rtp_capture);

/**
 * @brief Deinitialize capture data
 */
void
capture_deinit();

/**
 * @brief Online capture function
 *
 * @param device Device to start capture from
 * @param outfile Dumpfile for captured packets
 *
 * @return 0 on spawn success, 1 otherwise
 */
int
capture_online(const char *dev, const char *outfile);

/**
 * @brief Read from pcap file and fill sngrep sctuctures
 *
 * This function will use libpcap files and previous structures to
 * parse the pcap file.
 *
 * @param infile File to read packets from
 *
 * @return 0 if load has been successfull, 1 otherwise
 */
int
capture_offline(const char *infile, const char *outfile);

/**
 * @brief Read the next package and parse SIP messages
 *
 * This function is shared between online and offline capture
 * methods using pcap. This will get the payload from a package and
 * add it to the SIP storage layer.
 *
 */
void
parse_packet(u_char *capinfo, const struct pcap_pkthdr *header, const u_char *packet);

/**
 * @brief Reassembly capture IP fragments
 *
 * This function will try to assemble received PCAP data into a single IP packet.
 * It will return a packet structure if no fragmentation is found or a full packet
 * has been assembled.
 *
 * @note We assume packets higher than MAX_CAPTURE_LEN won't be SIP. This has been
 * done to avoid reassembling too big packets, that aren't likely to be interesting
 * for sngrep.
 *
 * TODO
 * Assembly only works when all of the IP fragments are received in the good order.
 * Properly check memory boundaries during packet reconstruction.
 * Implement a way to timeout pending IP fragments after some time.
 * TODO
 *
 * @param capinfo Packet capture session information
 * @para header Header received from libpcap callback
 * @para packet Packet contents received from libpcap callback
 * @param size Packet size (not including Layer and Network headers)
 * @param caplen Full packet size (current fragment -> whole assembled packet)
 * @return a Packet structure when packet is not fragmented or fully reassembled
 * @return NULL when packet has not been completely assembled
 */
packet_t *
capture_packet_reasm_ip(capture_info_t *capinfo, const struct pcap_pkthdr *header,
                        u_char *packet, uint32_t *size, uint32_t *caplen);

/**
 * @brief Reassembly capture TCP segments
 *
 * This function will try to assemble TCP segments of an existing packet.
 *
 * @note We assume packets higher than MAX_CAPTURE_LEN won't be SIP. This has been
 * done to avoid reassembling too big packets, that aren't likely to be interesting
 * for sngrep.
 *
 * @param packet Capture packet structure
 * @param tcp TCP header extracted from capture packet data
 * @param payload Assembled TCP packet payload content
 * @param size_payload Payload length
 * @return a Packet structure when packet is not segmented or fully reassembled
 * @return NULL when packet has not been completely assembled
 */
packet_t *
capture_packet_reasm_tcp(packet_t *packet, struct tcphdr *tcp,
                         u_char *payload, int size_payload);

/**
 * @brief Check if given payload belongs to a Websocket connection
 *
 * Parse the given payload and determine if given payload could belong
 * to a Websocket packet. This function will change the payload pointer
 * apnd size content to point to the SIP payload data.
 *
 * @return 0 if packet is websocket, 1 otherwise
 */
int
capture_ws_check_packet(packet_t *packet);

/**
 * @brief Check if the given packet structure is SIP/RTP/..
 *
 * This function will call parse functions to determine if packet has relevant data
 *
 * @return 0 in case this packets has SIP/RTP data
 * @return 1 otherwise
 */
int
capture_packet_parse(packet_t *pkt);

/**
 * @brief Create a capture thread for online mode
 *
 * @return 0 on success, 1 otherwise
 */
int
capture_launch_thread();

/**
 * @brief PCAP Capture Thread
 *
 * This function is used as worker thread for capturing filtered packets and
 * pass them to the UI layer.
 */
void
capture_thread(void *none);

/**
 * @brief Check if capture is in Online mode
 *
 * @return 1 if capture is online, 0 if offline
 */
int
capture_is_online();

/**
 * @brief Set a bpf filter in open capture
 *
 * @param filter String containing the BPF filter text
 * @return 0 if valid, 1 otherwise
 */
int
capture_set_bpf_filter(const char *filter);

/**
 * @brief Pause/Resume capture
 *
 * @param pause 1 to pause capture, 0 to resume
 */
void
capture_set_paused(int pause);

/**
 * @brief Check if capture is actually running
 *
 * @return 1 if capture is paused, 0 otherwise
 */
bool
capture_paused();

/**
 * @brief Get capture status value
 */
enum capture_status
capture_status();

/**
 * @brief Return a string representing current capture status
 */
const char *
capture_status_desc();

/**
 * @brief Get Input file from Offline mode
 *
 * @return Input file in Offline mode
 * @return NULL in Online mode
 */
const char*
capture_input_file();

/**
 * @brief Get Key file from decrypting TLS packets
 *
 * @return given keyfile
 */
const char*
capture_keyfile();

/**
 * @brief Set Keyfile to decrypt TLS packets
 *
 * @param keyfile Full path to keyfile
 */
void
capture_set_keyfile(const char *keyfile);

/**
 * @brief Return the last capture error
 */
char *
capture_last_error();

/**
 * @brief Avoid parsing more packets
 */
void
capture_lock();

/**
 * @brief Allow parsing more packets
 */
void
capture_unlock();

/**
 * @brief Sorter by time for captured packets
 */
void
capture_packet_time_sorter(vector_t *vector, void *item);

/**
 * @brief Close pcap handler
 */
void
capture_close();

/**
 * @brief Get datalink header size
 *
 */
int8_t
datalink_size(int datalink);

/**
 * @brief Open a new dumper file for capture handler
 */
pcap_dumper_t *
dump_open(const char *dumpfile);

/**
 * @brief Store a packet in dump file
 *
 * File must be previously opened with dump_open
 */
void
dump_packet(pcap_dumper_t *pd, const packet_t *packet);

/**
 * @brief Close a dump file
 */
void
dump_close(pcap_dumper_t *pd);

/**
 * @brief Check if a given address belongs to a local device
 *
 * @param address IPv4 format for address
 * @return 1 if address is local, 0 otherwise
 */
int
is_local_address(in_addr_t address);

#endif<|MERGE_RESOLUTION|>--- conflicted
+++ resolved
@@ -155,56 +155,6 @@
     pthread_t capture_t;
 };
 
-<<<<<<< HEAD
-=======
-/**
- * Packet capture data.
- *
- * One packet can contain more than one frame after
- * assembly. We assume than one SIP message has one packet
- * (maybe in multiple frames) and that one packet can only contain
- *  one SIP message.
- *
- */
-struct capture_packet {
-    // IP protocol
-    uint8_t ip_version;
-    // Transport protocol
-    uint8_t proto;
-    // Packet type as defined in capture_packet_type
-    int type;
-    // Packet source IP address
-    char ip_src[ADDRESSLEN];
-    // Packet destination IP address
-    char ip_dst[ADDRESSLEN];
-    // Packet source port
-    uint16_t sport;
-    // Packet destination port
-    uint16_t dport;
-    //! Packet IP id
-    uint16_t ip_id;
-    //! Last TCP sequence frame
-    uint32_t tcp_seq;
-    //! PCAP Packet payload when it can not be get from data
-    u_char *payload;
-    //! Payload length
-    uint32_t payload_len;
-    //! Packet frame list (capture_frame_t)
-    vector_t *frames;
-};
-
-/**
- *  Capture frame.
- *  One packet can contain multiple frames.
- */
-struct capture_frame {
-    //! PCAP Frame Header data
-    struct pcap_pkthdr *header;
-    //! PCAP Frame content
-    u_char *data;
-};
->>>>>>> eb2bfd2b
-
 /**
  * @brief Initialize capture data
  *
