--- conflicted
+++ resolved
@@ -29,11 +29,8 @@
 #include <ctype.h>
 #include <string.h>
 #include <math.h>
-<<<<<<< HEAD
 #include <stdlib.h>
-=======
 #include <locale.h>
->>>>>>> 930b07eb
 #include "option.h"
 #include "ui_manager.h"
 #include "ui_call_list.h"
@@ -127,12 +124,9 @@
 init_interface()
 {
     int bg, fg;
-<<<<<<< HEAD
     const char *term;
-=======
     // Set Locale
     setlocale(LC_CTYPE, "");
->>>>>>> 930b07eb
 
     // Initialize curses
     if (!initscr()) {
