--- conflicted
+++ resolved
@@ -544,11 +544,6 @@
             return NULL;
         }
         new_payload = sng_malloc(pkt->payload_len + size_payload);
-<<<<<<< HEAD
-        memcpy(new_payload, pkt->payload, pkt->payload_len);
-        memcpy(new_payload + pkt->payload_len, payload, size_payload);
-        packet_set_payload(pkt, new_payload, pkt->payload_len + size_payload);
-=======
         if (pkt->tcp_seq < ntohl(tcp->th_seq)) {
             // Append payload to the existing
             pkt->tcp_seq =  ntohl(tcp->th_seq);
@@ -559,8 +554,7 @@
             memcpy(new_payload, payload, size_payload);
             memcpy(new_payload + size_payload, pkt->payload, pkt->payload_len);
         }
-        capture_packet_set_payload(pkt, new_payload, pkt->payload_len + size_payload);
->>>>>>> eb2bfd2b
+        packet_set_payload(pkt, new_payload, pkt->payload_len + size_payload);
         sng_free(new_payload);
 
     }
@@ -985,77 +979,4 @@
     if (!pd)
         return;
     pcap_dump_close(pd);
-<<<<<<< HEAD
-=======
-}
-
-const char *
-lookup_hostname(const char *address)
-{
-    int i;
-    int hostlen;
-    in_addr_t netaddress;
-    struct hostent *host;
-    const char *hostname;
-
-    // No lookup enabled, return address as is
-    if (!setting_enabled(SETTING_CAPTURE_LOOKUP))
-        return address;
-
-    // Check if we have already tryied resolve this address
-    for (i = 0; i < capture_cfg.dnscache.count; i++) {
-        if (!strcmp(capture_cfg.dnscache.addr[i], address)) {
-            return capture_cfg.dnscache.hostname[i];
-        }
-    }
-
-    // Convert the address to network byte order
-    if ((netaddress = inet_addr(address)) == -1)
-        return address;
-
-    // Lookup this addres
-    host = gethostbyaddr(&netaddress, sizeof(netaddress), AF_INET);
-    if (!host) {
-        hostname = address;
-    } else {
-        hostname = host->h_name;
-    }
-
-    // Max hostname length set to 16 chars
-    hostlen = strlen(hostname);
-
-    // Store this result in the dnscache
-    strcpy(capture_cfg.dnscache.addr[capture_cfg.dnscache.count], address);
-    strncpy(capture_cfg.dnscache.hostname[capture_cfg.dnscache.count], hostname, hostlen);
-    capture_cfg.dnscache.count++;
-
-    // Return the stored value
-    return capture_cfg.dnscache.hostname[capture_cfg.dnscache.count - 1];
-}
-
-int
-is_local_address_str(const char *address)
-{
-    char straddress[ADDRESSPORTLEN], *end;
-    strcpy(straddress, address);
-    // If address comes with port, remove it
-    if ((end = strchr(straddress, ':')))
-        *end = '\0';
-    return is_local_address(inet_addr(straddress));
-}
-
-int
-is_local_address(in_addr_t address)
-{
-    pcap_if_t *device;
-    pcap_addr_t *dev_addr;
-
-    for (device = capture_cfg.devices; device; device = device->next) {
-        for (dev_addr = device->addresses; dev_addr; dev_addr = dev_addr->next)
-            if (dev_addr->addr && dev_addr->addr->sa_family == AF_INET
-                && ((struct sockaddr_in*) dev_addr->addr)->sin_addr.s_addr == address)
-                return 1;
-    }
-    return 0;
->>>>>>> eb2bfd2b
 }