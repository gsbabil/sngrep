/**************************************************************************
 **
 ** sngrep - SIP Messages flow viewer
 **
 ** Copyright (C) 2013,2014 Ivan Alonso (Kaian)
 ** Copyright (C) 2013,2014 Irontec SL. All rights reserved.
 **
 ** This program is free software: you can redistribute it and/or modify
 ** it under the terms of the GNU General Public License as published by
 ** the Free Software Foundation, either version 3 of the License, or
 ** (at your option) any later version.
 **
 ** This program is distributed in the hope that it will be useful,
 ** but WITHOUT ANY WARRANTY; without even the implied warranty of
 ** MERCHANTABILITY or FITNESS FOR A PARTICULAR PURPOSE.  See the
 ** GNU General Public License for more details.
 **
 ** You should have received a copy of the GNU General Public License
 ** along with this program.  If not, see <http://www.gnu.org/licenses/>.
 **
 ****************************************************************************/
/**
 * @file capture.c
 * @author Ivan Alonso [aka Kaian] <kaian@irontec.com>
 *
 * @brief Source of functions defined in pcap.h
 *
 * sngrep can parse a pcap file to display call flows.
 * This file include the functions that uses libpcap to do so.
 *
 */

#include "config.h"
#include <netdb.h>
#include "capture.h"
#ifdef WITH_OPENSSL
#include "capture_tls.h"
#endif
#include "sip.h"
#include "option.h"
#include "ui_manager.h"

//! FIXME Link type
int linktype;
//! FIXME Pointer to the dump file
pcap_dumper_t *pd = NULL;
//! FIXME Session handle
pcap_t *handle;
//! Cache for DNS lookups
struct dns_cache dnscache;

int
capture_online()
{
    //! Device to sniff on
    const char *dev = get_option_value("capture.device");
    //! The filter expression
    const char *filter_exp = get_option_value("capture.filter");
    //! Output PCAP File
    const char *outfile = get_option_value("capture.outfile");
    //! Error string
    char errbuf[PCAP_ERRBUF_SIZE];
    //! The compiled filter expression
    struct bpf_program fp;
    //! Netmask of our sniffing device
    bpf_u_int32 mask;
    //! The IP of our sniffing device
    bpf_u_int32 net;

    // Try to find capture device information
    if (pcap_lookupnet(dev, &net, &mask, errbuf) == -1) {
        fprintf(stderr, "Can't get netmask for device %s\n", dev);
        net = 0;
        mask = 0;
    }

    // Open capture device
    handle = pcap_open_live(dev, BUFSIZ, 1, 1000, errbuf);
    if (handle == NULL) {
        fprintf(stderr, "Couldn't open device %s: %s\n", dev, errbuf);
        return 2;
    }

    // Validate and set filter expresion
    if (filter_exp) {
        if (pcap_compile(handle, &fp, filter_exp, 0, net) == -1) {
            fprintf(stderr, "Couldn't parse filter %s: %s\n", filter_exp, pcap_geterr(handle));
            return 2;
        }
        if (pcap_setfilter(handle, &fp) == -1) {
            fprintf(stderr, "Couldn't install filter %s: %s\n", filter_exp, pcap_geterr(handle));
            return 2;
        }
    }

    // If requested store packets in a dump file
    if ((outfile = get_option_value("capture.outfile"))) {
        if ((pd = dump_open(outfile)) == NULL) {
            fprintf(stderr, "Couldn't open output dump file %s: %s\n", outfile,
                    pcap_geterr(handle));
            return 2;
        }
    }

    // Get datalink to parse packets correctly
    linktype = pcap_datalink(handle);

    // Check linktypes sngrep knowns before start parsing packets
    if (datalink_size(linktype) == -1) {
        fprintf(stderr, "Unable to handle linktype %d\n", linktype);
        return 3;
    }

    return 0;
}

void
capture_thread(void *none)
{
    // Parse available packets
    pcap_loop(handle, -1, parse_packet, (u_char*) "Online");
}

int
capture_offline()
{
    //! The filter expression
    const char *filter_exp = get_option_value("capture.filter");
    // PCAP input file name
    const char *infile = get_option_value("capture.infile");
    // Error text (in case of file open error)
    char errbuf[PCAP_ERRBUF_SIZE];
    // The header that pcap gives us
    struct pcap_pkthdr header;
    // The actual packet
    const u_char *packet;
    //! The compiled filter expression
    struct bpf_program fp;

    // Open PCAP file
    if ((handle = pcap_open_offline(infile, errbuf)) == NULL) {
        fprintf(stderr, "Couldn't open pcap file %s: %s\n", infile, errbuf);
        return 1;
    }

    // Validate and set filter expresion
    if (filter_exp) {
        if (pcap_compile(handle, &fp, filter_exp, 0, 0) == -1) {
            fprintf(stderr, "Couldn't parse filter %s: %s\n", filter_exp, pcap_geterr(handle));
            return 2;
        }
        if (pcap_setfilter(handle, &fp) == -1) {
            fprintf(stderr, "Couldn't install filter %s: %s\n", filter_exp, pcap_geterr(handle));
            return 2;
        }
    }

    // Get datalink to parse packets correctly
    linktype = pcap_datalink(handle);

    // Check linktypes sngrep knowns before start parsing packets
    if (datalink_size(linktype) == -1) {
        fprintf(stderr, "Unable to handle linktype %d\n", linktype);
        return 3;
    }

    // Loop through packets
    while ((packet = pcap_next(handle, &header))) {
        // Parse packets
        parse_packet((u_char*) "Offline", &header, packet);
    }

    return 0;
}

void
parse_packet(u_char *mode, const struct pcap_pkthdr *header, const u_char *packet)
{
    // Datalink Header size
    int size_link;
    // IP header data
    struct nread_ip *ip;
    // IP header size
    int size_ip;
    // UDP header data
    struct nread_udp *udp;
    // TCP header data
    struct nread_tcp *tcp;
    // Packet payload data
    u_char *msg_payload = NULL;
    // Packet payload size
    int size_payload;
    // Parsed message data
    sip_msg_t *msg;
    // Total packet size
    int size_packet;
    // SIP message transport
    int transport; /* 0 UDP, 1 TCP, 2 TLS */
    // Source and Destiny Ports
    u_short sport, dport;

    // Store this packets in output file
    dump_packet(pd, header, packet);

    // Get link header size from datalink type
    size_link = datalink_size(linktype);

    // Get IP header
    ip = (struct nread_ip*) (packet + size_link);
    size_ip = IP_HL(ip) * 4;

    // Only interested in UDP packets
    if (ip->ip_p == IPPROTO_UDP) {
        // Set transport UDP
        transport = 0;

        // Get UDP header
        udp = (struct nread_udp*) (packet + size_link + size_ip);
        // Set packet ports
        sport = udp->udp_sport;
        dport = udp->udp_dport;

        // We're only interested in packets with payload
        size_payload = htons(udp->udp_hlen) - SIZE_UDP;
        if (size_payload <= 0)
            return;

        // Get packet payload
        msg_payload = malloc(size_payload + 1);
        memset(msg_payload, 0, size_payload + 1);
        memcpy(msg_payload, (u_char *) (packet + size_link + size_ip + SIZE_UDP), size_payload);

        // Total packet size
        size_packet = size_link + size_ip + SIZE_UDP + size_payload;

    } else if (ip->ip_p == IPPROTO_TCP) {
        // Set transport TCP
        transport = 1;

        tcp = (struct nread_tcp*) (packet + size_link + size_ip);
        // Set packet ports
        sport = tcp->th_sport;
        dport = tcp->th_dport;

        // We're only interested in packets with payload
        size_payload = ntohs(ip->ip_len) - (size_ip + SIZE_TCP);
        if (size_payload > 0) {
            // Get packet payload
            msg_payload = malloc(size_payload + 1);
            memset(msg_payload, 0, size_payload + 1);
            memcpy(msg_payload, (u_char *) (packet + size_link + size_ip + SIZE_TCP), size_payload);
        }

        // Total packet size
        size_packet = size_link + size_ip + SIZE_TCP + size_payload;
#ifdef WITH_OPENSSL
        if (!msg_payload || !strstr((const char*) msg_payload, "SIP/2.0")) {
            if (get_option_value("capture.keyfile")) {
                // Allocate memory for the payload
                msg_payload = malloc(size_payload + 1);
                memset(msg_payload, 0, size_payload + 1);

                // Try to decrypt the packet
                tls_process_segment(ip, &msg_payload, &size_payload);

                // Check if we have decoded payload
                if (size_payload <= 0)
                    free(msg_payload);

                // Set Transport TLS
                transport = 2;
            }
        }
#endif
    } else {
        // Not handled protocol
        return;
    }

    // We're only interested in packets with payload
    if (size_payload <= 0)
        return;

    // Parse this header and payload
    msg = sip_load_message(header->ts, ip->ip_src, sport, ip->ip_dst, dport, msg_payload);
    free(msg_payload);

    // This is not a sip message, Bye!
    if (!msg)
        return;

    // Store Transport attribute
    if (transport == 0) {
        msg_set_attribute(msg, SIP_ATTR_TRANSPORT, "UDP");
    } else if (transport == 1) {
        msg_set_attribute(msg, SIP_ATTR_TRANSPORT, "TCP");
    } else if (transport == 2) {
        msg_set_attribute(msg, SIP_ATTR_TRANSPORT, "TLS");
    }

    // Set message PCAP data
    msg->pcap_header = malloc(sizeof(struct pcap_pkthdr));
    memcpy(msg->pcap_header, header, sizeof(struct pcap_pkthdr));
    msg->pcap_packet = malloc(size_packet);
    memcpy(msg->pcap_packet, packet, size_packet);

    // Refresh current UI in online mode
    if (!strcasecmp((const char*) mode, "Online")) {
        ui_new_msg_refresh(msg);
        // Check if we should stop capturing
        int limit = get_option_int_value("capture.limit");
        if (limit && sip_calls_count() >= limit) {
            pcap_breakloop(handle);
            pcap_close(handle);
            handle = NULL;
        }
    }
}

void
capture_close()
{
    //Close PCAP file
    if (handle) {
        pcap_breakloop(handle);
        pcap_close(handle);
    }

    // Close dump file
    if (pd) {
        dump_close(pd);
    }
}

int
datalink_size(int datalink)
{
    // Datalink header size
<<<<<<< HEAD
    switch (datalink) {
    case DLT_EN10MB:
        return 14;
    case DLT_IEEE802:
        return 22;
    case DLT_LOOP:
    case DLT_NULL:
        return 4;
    case DLT_SLIP:
    case DLT_SLIP_BSDOS:
        return 16;
    case DLT_PPP:
    case DLT_PPP_BSDOS:
    case DLT_PPP_SERIAL:
    case DLT_PPP_ETHER:
        return 4;
    case DLT_RAW:
        return 0;
    case DLT_FDDI:
        return 21;
    case DLT_ENC:
        return 12;
    case DLT_LINUX_SLL:
        return 16;
    case DLT_IPNET:
        return 24;
    default:
        // Not handled datalink type
        return -1;
=======
    switch(datalink) {
        case DLT_EN10MB:
            return 14;
        case DLT_IEEE802:
            return 22;
        case DLT_LOOP:
        case DLT_NULL:
            return 4;
        case DLT_SLIP:
        case DLT_SLIP_BSDOS:
            return 16;
        case DLT_PPP:
        case DLT_PPP_BSDOS:
        case DLT_PPP_SERIAL:
        case DLT_PPP_ETHER:
            return 4;
        case DLT_RAW:
            return 0;
        case DLT_FDDI:
            return 21;
        case DLT_ENC:
            return 12;
        case DLT_LINUX_SLL:
            return 16;
#ifdef DLT_IPNET
        case DLT_IPNET:
            return 24;
#endif
        default:
            // Not handled datalink type
            return -1;
>>>>>>> 6622c31b
    }

}

pcap_dumper_t *
dump_open(const char *dumpfile)
{
    return pcap_dump_open(handle, dumpfile);
}

void
dump_packet(pcap_dumper_t *pd, const struct pcap_pkthdr *header, const u_char *packet)
{
    if (!pd)
        return;
    pcap_dump((u_char*) pd, header, packet);
    pcap_dump_flush(pd);
}

void
dump_close(pcap_dumper_t *pd)
{
    if (!pd)
        return;
    pcap_dump_close(pd);
}

const char *
lookup_hostname(struct in_addr *addr)
{
    int i;
    int hostlen;
    struct hostent *host;
    char *hostname;
    char *address;

    // Initialize values
    address = (char *) inet_ntoa(*addr);

    // Check if we have already tryied resolve this address
    for (i = 0; i < dnscache.count; i++) {
        if (!strcmp(dnscache.addr[i], address)) {
            return dnscache.hostname[i];
        }
    }

    // Lookup this addres
    host = gethostbyaddr(addr, 4, AF_INET);
    if (!host) {
        hostname = address;
    } else {
        hostname = host->h_name;
    }

    // Max hostname length set to 16 chars
    hostlen = strlen(hostname);

    // Store this result in the dnscache
    strcpy(dnscache.addr[dnscache.count], address);
    strncpy(dnscache.hostname[dnscache.count], hostname, hostlen);
    dnscache.count++;

    // Return the stored value
    return dnscache.hostname[dnscache.count - 1];
}<|MERGE_RESOLUTION|>--- conflicted
+++ resolved
@@ -336,37 +336,6 @@
 datalink_size(int datalink)
 {
     // Datalink header size
-<<<<<<< HEAD
-    switch (datalink) {
-    case DLT_EN10MB:
-        return 14;
-    case DLT_IEEE802:
-        return 22;
-    case DLT_LOOP:
-    case DLT_NULL:
-        return 4;
-    case DLT_SLIP:
-    case DLT_SLIP_BSDOS:
-        return 16;
-    case DLT_PPP:
-    case DLT_PPP_BSDOS:
-    case DLT_PPP_SERIAL:
-    case DLT_PPP_ETHER:
-        return 4;
-    case DLT_RAW:
-        return 0;
-    case DLT_FDDI:
-        return 21;
-    case DLT_ENC:
-        return 12;
-    case DLT_LINUX_SLL:
-        return 16;
-    case DLT_IPNET:
-        return 24;
-    default:
-        // Not handled datalink type
-        return -1;
-=======
     switch(datalink) {
         case DLT_EN10MB:
             return 14;
@@ -398,7 +367,6 @@
         default:
             // Not handled datalink type
             return -1;
->>>>>>> 6622c31b
     }
 
 }
